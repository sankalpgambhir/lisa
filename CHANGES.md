--- conflicted
+++ resolved
@@ -1,14 +1,13 @@
 # Change List
 
 ## 2023-12-06
-<<<<<<< HEAD
 Re-added discovery of formulas which could not be substituted for error reporting to `Substitution.ApplyRules`
-=======
+
 Upgrade to Scala 3.3.1
 
 - the `Proof` class has been temporarily unsealed, till [lampepfl/dotty#19031](https://github.com/lampepfl/dotty/issues/19031) / [epfl-lara/lisa#190](https://github.com/epfl-lara/lisa/issues/190) is fixed
 - minor fixes to address compilation errors, mostly involving explicitly specifying types or implicits in some places.
->>>>>>> 32d5be76
+
 
 ## 2023-12-02
 Creation of the present Change Liste, going back to October 2023
