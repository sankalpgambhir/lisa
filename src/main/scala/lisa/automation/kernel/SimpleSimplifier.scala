package lisa.automation.kernel

import lisa.kernel.fol.FOL.*
import lisa.kernel.proof.RunningTheory
import lisa.kernel.proof.SCProof
import lisa.kernel.proof.SequentCalculus.*
import lisa.prooflib.BasicStepTactic
import lisa.prooflib.ProofTacticLib.*
import lisa.prooflib.SimpleDeducedSteps
import lisa.utils.FOLPrinter
import lisa.utils.KernelHelpers.{_, given}
import lisa.utils.unification.UnificationUtils

import scala.annotation.nowarn
import scala.annotation.tailrec
import scala.collection
import scala.collection.immutable.Seq

object SimpleSimplifier {

  private def condflat[T](s: Seq[(T, Boolean)]): (Seq[T], Boolean) = (s.map(_._1), s.exists(_._2))

  private def findSubterm2(t: Term, subs: Seq[(VariableLabel, Term)]): (Term, Boolean) = {
    val eq = subs.find(s => isSameTerm(t, s._2))
    if (eq.nonEmpty) (eq.get._1(), true)
    else {
      val induct = condflat(t.args.map(te => findSubterm2(te, subs)))
      if (!induct._2) (t, false)
      else (Term(t.label, induct._1), true)

    }

  }

  private def findSubterm2(f: Formula, subs: Seq[(VariableLabel, Term)]): (Formula, Boolean) = {
    f match {
      case PredicateFormula(label, args) =>
        val induct = condflat(args.map(findSubterm2(_, subs)))
        if (!induct._2) (f, false)
        else (PredicateFormula(label, induct._1), true)
      case ConnectorFormula(label, args) =>
        val induct = condflat(args.map(findSubterm2(_, subs)))
        if (!induct._2) (f, false)
        else (ConnectorFormula(label, induct._1), true)
      case BinderFormula(label, bound, inner) =>
        val fv_in_f = subs.flatMap(e => e._2.freeVariables + e._1)
        if (!fv_in_f.contains(bound)) {
          val induct = findSubterm2(inner, subs)
          if (!induct._2) (f, false)
          else (BinderFormula(label, bound, induct._1), true)
        } else {
          val newv = VariableLabel(freshId((f.freeVariables ++ fv_in_f).map(_.id), bound.id))
          val newInner = substituteVariables(inner, Map(bound -> newv()))
          val induct = findSubterm2(newInner, subs)
          if (!induct._2) (f, false)
          else (BinderFormula(label, newv, induct._1), true)
        }
    }
  }

  private def findSubformula2(f: Formula, subs: Seq[(VariableFormulaLabel, Formula)]): (Formula, Boolean) = {
    val eq = subs.find(s => isSame(f, s._2))
    if (eq.nonEmpty) (eq.get._1(), true)
    else
      f match {
        case PredicateFormula(label, args) =>
          (f, false)
        case ConnectorFormula(label, args) =>
          val induct = condflat(args.map(findSubformula2(_, subs)))
          if (!induct._2) (f, false)
          else (ConnectorFormula(label, induct._1), true)
        case BinderFormula(label, bound, inner) =>
          val fv_in_f = subs.flatMap(_._2.freeVariables)
          if (!fv_in_f.contains(bound)) {
            val induct = findSubformula2(inner, subs)
            if (!induct._2) (f, false)
            else (BinderFormula(label, bound, induct._1), true)
          } else {
            val newv = VariableLabel(freshId((f.freeVariables ++ fv_in_f).map(_.id), bound.id))
            val newInner = substituteVariables(inner, Map(bound -> newv()))
            val induct = findSubformula2(newInner, subs)
            if (!induct._2) (f, false)
            else (BinderFormula(label, newv, induct._1), true)
          }
      }
  }
  def findSubterm(t: Term, subs: Seq[(VariableLabel, Term)]): Option[LambdaTermTerm] = {
    val vars = subs.map(_._1)
    val r = findSubterm2(t, subs)
    if (r._2) Some(LambdaTermTerm(vars, r._1))
    else None
  }

  def findSubterm(f: Formula, subs: Seq[(VariableLabel, Term)]): Option[LambdaTermFormula] = {
    val vars = subs.map(_._1)
    val r = findSubterm2(f, subs)
    if (r._2) Some(LambdaTermFormula(vars, r._1))
    else None
  }

  def findSubformula(f: Formula, subs: Seq[(VariableFormulaLabel, Formula)]): Option[LambdaFormulaFormula] = {
    val vars = subs.map(_._1)
    val r = findSubformula2(f, subs)
    if (r._2) Some(LambdaFormulaFormula(vars, r._1))
    else None
  }

  object applySubst extends ProofTactic {
    def applyLeftRight(using lib: lisa.prooflib.Library, proof: lib.Proof)(
        phi: Formula
    )(premise: proof.Fact)(rightLeft: Boolean = false, toLeft: Boolean = true, toRight: Boolean = true): proof.ProofTacticJudgement = {
      val originSequent = proof.getSequent(premise)
      val leftOrigin = ConnectorFormula(And, originSequent.left.toSeq)
      val rightOrigin = ConnectorFormula(Or, originSequent.right.toSeq)

      if (!toLeft && !toRight) return proof.InvalidProofTactic("applyLeftRight called with no substitution selected (toLeft or toRight).")

      phi match {
        case PredicateFormula(label, args) if label == equality =>
          val left = args(0)
          val right = args(1)
          val fv_in_phi = (originSequent.left ++ originSequent.right).flatMap(_.freeVariables).map(_.id)
          val v = VariableLabel(nFreshId(fv_in_phi, 1).head)
          lazy val isolatedLeft = originSequent.left.filterNot(f => isSame(f, phi)).map(f => (f, findSubterm(f, IndexedSeq(v -> left))))
          lazy val isolatedRight = originSequent.right.map(f => (f, findSubterm(f, IndexedSeq(v -> left))))
          if ((!toLeft || isolatedLeft.forall(_._2.isEmpty)) && (!toRight || isolatedRight.forall(_._2.isEmpty)))
            if (rightLeft)
              return proof.InvalidProofTactic(s"There is no instance of ${FOLPrinter.prettyTerm(right)} to replace.")
            else
              applyLeftRight(equality(right, left))(premise)(true, toLeft, toRight) match {
                case proof.InvalidProofTactic(m) => return proof.InvalidProofTactic(s"There is no instance of ${FOLPrinter.prettyTerm(left)} to replace.")
                case v: proof.ValidProofTactic => return v
              }

          val leftForm = ConnectorFormula(And, isolatedLeft.map((f, ltf) => if (ltf.isEmpty) f else ltf.get.body).toSeq)
          val rightForm = ConnectorFormula(Or, isolatedRight.map((f, ltf) => if (ltf.isEmpty) f else ltf.get.body).toSeq)
          val newleft = if (toLeft) isolatedLeft.map((f, ltf) => if (ltf.isEmpty) f else ltf.get(Seq(right))) else originSequent.left
          val newright = if (toRight) isolatedRight.map((f, ltf) => if (ltf.isEmpty) f else ltf.get(Seq(right))) else originSequent.right
          val result1: Sequent = (ConnectorFormula(And, newleft.toSeq), phi) |- rightOrigin
          val result2: Sequent = result1.left |- ConnectorFormula(Or, newright.toSeq)

          var scproof: Seq[SCProofStep] = Seq(Restate(leftOrigin |- rightOrigin, -1))
          if (toLeft) scproof = scproof :+ LeftSubstEq(result1, scproof.length - 1, List(left -> right), LambdaTermFormula(Seq(v), leftForm))
          if (toRight) scproof = scproof :+ RightSubstEq(result2, scproof.length - 1, List(left -> right), LambdaTermFormula(Seq(v), rightForm))
          scproof = scproof :+ Restate(newleft + phi |- newright, scproof.length - 1)

          proof.ValidProofTactic(
            scproof,
            Seq(premise)
          )
        case ConnectorFormula(label, args) if label == Iff =>
          val left = args(0)
          val right = args(1)
          val fv_in_phi = (originSequent.left ++ originSequent.right).flatMap(_.schematicFormulaLabels).map(_.id)
          val H = VariableFormulaLabel(nFreshId(fv_in_phi, 1).head)
          lazy val isolatedLeft = originSequent.left.filterNot(f => isSame(f, phi)).map(f => (f, findSubformula(f, IndexedSeq(H -> left))))
          lazy val isolatedRight = originSequent.right.map(f => (f, findSubformula(f, IndexedSeq(H -> left))))
          if ((!toLeft || isolatedLeft.forall(_._2.isEmpty)) && (!toRight || isolatedRight.forall(_._2.isEmpty)))
            if (rightLeft)
              return proof.InvalidProofTactic(s"There is no instance of ${FOLPrinter.prettyFormula(right)} to replace.")
            else
              applyLeftRight(Iff(right, left))(premise)(true, toLeft, toRight) match {
                case proof.InvalidProofTactic(m) => return proof.InvalidProofTactic(s"There is no instance of ${FOLPrinter.prettyFormula(left)} to replace.")
                case v: proof.ValidProofTactic => return v
              }

          val leftForm = ConnectorFormula(And, isolatedLeft.map((f, ltf) => if (ltf.isEmpty) f else ltf.get.body).toSeq)
          val rightForm = ConnectorFormula(Or, isolatedRight.map((f, ltf) => if (ltf.isEmpty) f else ltf.get.body).toSeq)
          val newleft = if (toLeft) isolatedLeft.map((f, ltf) => if (ltf.isEmpty) f else ltf.get(Seq(right))) else originSequent.left
          val newright = if (toRight) isolatedRight.map((f, ltf) => if (ltf.isEmpty) f else ltf.get(Seq(right))) else originSequent.right
          val result1: Sequent = (ConnectorFormula(And, newleft.toSeq), phi) |- rightOrigin
          val result2: Sequent = result1.left |- ConnectorFormula(Or, newright.toSeq)

          var scproof: Seq[SCProofStep] = Seq(Restate(leftOrigin |- rightOrigin, -1))
          if (toLeft) scproof = scproof :+ LeftSubstIff(result1, scproof.length - 1, List(left -> right), LambdaFormulaFormula(Seq(H), leftForm))
          if (toRight) scproof = scproof :+ RightSubstIff(result2, scproof.length - 1, List(left -> right), LambdaFormulaFormula(Seq(H), rightForm))
          scproof = scproof :+ Restate(newleft + phi |- newright, scproof.length - 1)

          proof.ValidProofTactic(
            scproof,
            Seq(premise)
          )
        case _ => proof.InvalidProofTactic(s"Formula in applySingleSimp need to be of the form a=b or q<=>p and not ${phi.label}")
      }

    }

    @nowarn("msg=.*the type test for proof.Fact cannot be checked at runtime*")
    def apply(using
        lib: lisa.prooflib.Library,
        proof: lib.Proof,
        line: sourcecode.Line,
        file: sourcecode.File
    )(f: proof.Fact | Formula, rightLeft: Boolean = false, toLeft: Boolean = true, toRight: Boolean = true)(
        premise: proof.Fact
    ): proof.ProofTacticJudgement = {
      f match {
        case phi: Formula => applyLeftRight(phi)(premise)(rightLeft, toLeft, toRight)
        case f: proof.Fact =>
          val seq = proof.getSequent(f)
          val phi = seq.right.head
          val sp = new BasicStepTactic.SUBPROOF(using proof)(None)({
            val x = applyLeftRight(phi)(premise)(rightLeft, toLeft, toRight)
            proof.library.have(x)
            proof.library.andThen(SimpleDeducedSteps.Discharge(f))
          })

          BasicStepTactic.unwrapTactic(sp.judgement.asInstanceOf[proof.ProofTacticJudgement])("Subproof substitution fail.")
      }

    }

    def toLeft(using lib: lisa.prooflib.Library, proof: lib.Proof, line: sourcecode.Line, file: sourcecode.File)(f: proof.Fact | Formula, rightLeft: Boolean = false)(
        premise: proof.Fact
    ): proof.ProofTacticJudgement = apply(f, rightLeft, toLeft = true, toRight = false)(premise)

    def toRight(using lib: lisa.prooflib.Library, proof: lib.Proof, line: sourcecode.Line, file: sourcecode.File)(f: proof.Fact | Formula, rightLeft: Boolean = false)(
        premise: proof.Fact
    ): proof.ProofTacticJudgement = apply(f, rightLeft, toLeft = false, toRight = true)(premise)

  }

  def simplifySeq(seq: Sequent, ruleseq: IndexedSeq[PredicateFormula], rulesiff: IndexedSeq[ConnectorFormula]): SCProof = {
    /*
        val takenVarsIff = (seq.left.flatMap(_.schematicPredicateLabels) ++ seq.right.flatMap(_.schematicPredicateLabels) ++ ruleseq.flatMap(_.schematicPredicateLabels) ++ rulesiff.flatMap(_.schematicPredicateLabels)).map(_.id)
        val varsIff = nFreshId(takenVarsIff, rulesiff.length).map(VariableFormulaLabel)
        val subsIff = varsIff.zip(rulesiff.map(_.args(0)))

        val substs: Set[(Formula, LambdaFormulaFormula)] = seq.left.map(f => (f, findSubformula(f, subsIff)) )
        val newseq = substs.map(_._2(rulesiff.map(_.args(1)))) |- seq.right
        val step1 = ??? // LeftSubstIff(newseq, prev.length-1, )
     */
    ???
  }

  def simplifySequent(seq: Sequent): SCProof = {
    val (ruleseq, rulesiff, rem): (List[PredicateFormula], List[ConnectorFormula], List[Formula]) =
      seq.left.foldLeft((List[PredicateFormula](), List[ConnectorFormula](), List[Formula]()))((prev, f) => {
        f match {
          case f @ PredicateFormula(label, _) if label == equality => (f :: prev._1, prev._2, prev._3)
          case f @ ConnectorFormula(label, _) if label == iff => (prev._1, f :: prev._2, prev._3)
          case _ => prev
        }
      })

    ???
  }

  object Substitution extends ProofTactic with ProofFactSequentTactic {
    def apply(using lib: lisa.prooflib.Library, proof: lib.Proof, line: sourcecode.Line, file: sourcecode.File)(rightLeft: Boolean = false, f: lisa.prooflib.Library#Proof#InstantiatedFact | Formula)(
        premise: proof.Fact
    ): proof.ProofTacticJudgement = {
      f match {
        case phi: Formula => applySubst.applyLeftRight(phi)(premise)(rightLeft)
        case f: proof.Fact @unchecked =>
          val seq = proof.getSequent(f)
          val phi = seq.right.head
          val sp = new BasicStepTactic.SUBPROOF(using proof)(None)({
            val x = applySubst.applyLeftRight(phi)(premise)(rightLeft)
            proof.library.have(x)
            proof.library.andThen(SimpleDeducedSteps.Discharge(f))
          })
          BasicStepTactic.unwrapTactic(sp.judgement.asInstanceOf[proof.ProofTacticJudgement])("Subproof substitution fail.")
        case _ =>
          proof.InvalidProofTactic("the given fact is not valid in the current proof. (This should not compile, but a specific case of overload resolution needs to be fixed.")
      }

    }
    def apply(using lib: lisa.prooflib.Library, proof: lib.Proof)(premise: proof.Fact)(bot: Sequent): proof.ProofTacticJudgement = {
      lazy val premiseSequent = proof.getSequent(premise)
      val premRight = ConnectorFormula(Or, premiseSequent.right.toSeq)
      val botRight = ConnectorFormula(Or, bot.right.toSeq)

      val equalities = bot.left.collect { case PredicateFormula(`equality`, Seq(l, r)) =>
        (l, r)
      }
      val canReach = UnificationUtils.canReachOneStepTermFormula(premRight, botRight, equalities.toList)

      if (canReach.isEmpty) {
        proof.InvalidProofTactic("Could not find a set of equalities to rewrite premise into conclusion successfully.")
      } else {
        BasicStepTactic.RightSubstEq(equalities.toList, canReach.get)(premise)(bot)
      }
    }

    def apply(using lib: lisa.prooflib.Library, proof: lib.Proof)(substitution: proof.Fact | Formula | RunningTheory#Justification)(premise: proof.Fact)(bot: Sequent): proof.ProofTacticJudgement = {
      lazy val premiseSequent = proof.getSequent(premise)
      val premRight = ConnectorFormula(Or, premiseSequent.right.toSeq)
      val botRight = ConnectorFormula(Or, bot.right.toSeq)

      val equalities = substitution match {
        case f: Formula =>
          bot.left.collect { case PredicateFormula(`equality`, Seq(l, r)) =>
            (l, r)
          }
        case j: RunningTheory#Justification =>
          proof.sequentOfFact(j.asInstanceOf[lib.theory.Justification]).right.collect { case PredicateFormula(`equality`, Seq(l, r)) =>
            (l, r)
          }
        case f: proof.Fact @unchecked =>
          proof.sequentOfFact(f).right.collect { case PredicateFormula(`equality`, Seq(l, r)) =>
            (l, r)
          }
      }
      val iffs = substitution match {
        case f: Formula =>
          f match {
            case ConnectorFormula(Iff, Seq(l, r)) =>
              List((l, r))
            case _ => List()
          }
        case j: RunningTheory#Justification =>
          proof.sequentOfFact(j.asInstanceOf[lib.theory.Justification]).right.collect { case ConnectorFormula(Iff, Seq(l, r)) =>
            (l, r)
          }
        case f: proof.Fact @unchecked =>
          proof.sequentOfFact(f).right.collect { case ConnectorFormula(Iff, Seq(l, r)) =>
            (l, r)
          }
      }

      val canReach = UnificationUtils.canReachOneStepTermFormula(premRight, botRight, equalities.toList)

      if (canReach.isEmpty || equalities.isEmpty) {
        val canReach2 = UnificationUtils.canReachOneStepOLFormula(premRight, botRight, iffs.toList)
        if (canReach2.isEmpty) {
          proof.InvalidProofTactic("Iffs and Equalities failed")
        } else {
          val sp = new BasicStepTactic.SUBPROOF(using proof)(None)({
            val actIffs = iffs.map((a, b) => Iff(a, b))
            val newBot = bot.copy(right = Set(ConnectorFormula(Or, bot.right.toSeq))) ++<< (actIffs |- ())
            val s1 = proof.library.have(premiseSequent.left |- ConnectorFormula(Or, premiseSequent.right.toSeq)) by SimpleDeducedSteps.Restate.from(premise)
            val x = BasicStepTactic.RightSubstIff(iffs.toList, canReach2.get)(s1)(newBot)
            proof.library.have(x)
            proof.library.thenHave(bot) by SimpleDeducedSteps.Restate.from
            substitution match {
              case f: Formula => ()
              case j: RunningTheory#Justification => proof.library.andThen(SimpleDeducedSteps.Discharge(j.asInstanceOf[lib.theory.Justification]))
              case f: proof.Fact @unchecked => proof.library.andThen(SimpleDeducedSteps.Discharge(f))
            }
          })
          BasicStepTactic.unwrapTactic(sp.judgement.asInstanceOf[proof.ProofTacticJudgement])("Subproof substitution fail.")
        }
      } else {
        val sp = new BasicStepTactic.SUBPROOF(using proof)(None)({
          val x = BasicStepTactic.RightSubstEq(equalities.toList, canReach.get)(premise)(bot)
          proof.library.have(x)
          substitution match {
            case f: Formula => ()
            case j: RunningTheory#Justification => proof.library.andThen(SimpleDeducedSteps.Discharge(j.asInstanceOf[lib.theory.Justification]))
            case f: proof.Fact @unchecked => proof.library.andThen(SimpleDeducedSteps.Discharge(f))
          }
        })
        BasicStepTactic.unwrapTactic(sp.judgement.asInstanceOf[proof.ProofTacticJudgement])("Subproof substitution fail.")
      }
    }

    def apply2(using lib: lisa.prooflib.Library, proof: lib.Proof)(rightLeft: Boolean = false, substitutions: (proof.Fact | Formula | RunningTheory#Justification)*)(
        premise: proof.Fact
    )(bot: Sequent): proof.ProofTacticJudgement = {
      // takes a bot
      val premiseSequent: Sequent = proof.getSequent(premise)

      val eqspre: List[(Term, Term)] = substitutions.flatMap {
        case f: Formula =>
          f match {
            case PredicateFormula(`equality`, Seq(l, r)) => List((l, r))
            case _ => List()
          }
        case f: proof.Fact @unchecked =>
          proof.sequentOfFact(f).right.collect { case PredicateFormula(`equality`, Seq(l, r)) =>
            (l, r)
          }
        case j: RunningTheory#Justification =>
          proof.sequentOfFact(j.asInstanceOf[lib.theory.Justification]).right.collect { case PredicateFormula(`equality`, Seq(l, r)) =>
            (l, r)
          }
      }.toList

      val iffspre: List[(Formula, Formula)] = substitutions.flatMap {
        case f: Formula =>
          f match {
            case ConnectorFormula(Iff, Seq(l, r)) => List((l, r))
            case _ => List()
          }
        case f: proof.Fact @unchecked =>
          proof.sequentOfFact(f).right.collect { case ConnectorFormula(Iff, Seq(l, r)) =>
            (l, r)
          }
        case j: RunningTheory#Justification =>
          proof.sequentOfFact(j.asInstanceOf[lib.theory.Justification]).right.collect { case ConnectorFormula(Iff, Seq(l, r)) =>
            (l, r)
          }
      }.toList

      val eqs = if (rightLeft) eqspre.map(e => (e._2, e._1)) else eqspre
      val iffs = if (rightLeft) iffspre.map(i => (i._2, i._1)) else iffspre

      val filteredPrem = (premiseSequent.left filter {
        case PredicateFormula(`equality`, Seq(l, r)) if eqs.contains((l, r)) => false
        case ConnectorFormula(Iff, Seq(l, r)) if iffs.contains((l, r)) => false
        case _ => true
      }).toSeq

      val filteredBot = (bot.left filter {
        case PredicateFormula(`equality`, Seq(l, r)) if eqs.contains((l, r)) => false
        case ConnectorFormula(Iff, Seq(l, r)) if iffs.contains((l, r)) => false
        case _ => true
      }).toSeq

      lazy val rightPairs = premiseSequent.right zip premiseSequent.right.map(x => bot.right.find(y => UnificationUtils.canReachOneStep(x, y, iffs, eqs).isDefined))
      lazy val leftPairs = filteredPrem zip filteredPrem.map(x => filteredBot.find(y => UnificationUtils.canReachOneStep(x, y, iffs, eqs).isDefined))

      if (leftPairs.exists(_._2.isEmpty))
        proof.InvalidProofTactic("Could not rewrite LHS of premise into conclusion with given substitutions.")
      else if (rightPairs.exists(_._2.isEmpty))
        proof.InvalidProofTactic("Could not rewrite RHS of premise into conclusion with given substitutions.")
      else {
        // actually construct proof
        try {
          val leftLambdas = leftPairs.collect { case (l, Some(r)) => UnificationUtils.canReachOneStep(l, r, iffs, eqs).get }
          val rightLambdas = rightPairs.collect { case (l, Some(r)) => UnificationUtils.canReachOneStep(l, r, iffs, eqs).get }

          val eqsForm = eqs.map { case (l, r) => PredicateFormula(`equality`, Seq(l, r)) }.toSet
          val iffsForm = iffs.map { case (l, r) => ConnectorFormula(Iff, Seq(l, r)) }.toSet

          val leftEqs = eqs.map(_._1).toSeq
          val rightEqs = eqs.map(_._2).toSeq
          val leftIffs = iffs.map(_._1).toSeq
          val rightIffs = iffs.map(_._2).toSeq

          val sp = new BasicStepTactic.SUBPROOF(using proof)(None)({
            var premiseWithSubst = premiseSequent ++<< (eqsForm |- ()) ++<< (iffsForm |- ())
            proof.library.have(premiseWithSubst) by BasicStepTactic.Weakening(premise)

            if (!leftLambdas.isEmpty) {
              val leftEqLambdas = leftLambdas.map(f => lambda(f._2.toSeq, substituteFormulaVariables(f._3, ((f._1: Seq[VariableFormulaLabel]) zip iffs.map(_._1)).toMap)))

              // substitute and set a new premise for next step
              premiseWithSubst = leftEqLambdas.foldLeft(premiseWithSubst) {
                case (prevSequent, nextLambda) => {
<<<<<<< HEAD
                  val newSequent = prevSequent -<? nextLambda(leftEqs) +< nextLambda(rightEqs)
=======
                  val newSequent = prevSequent -<< nextLambda(leftEqs) +<< nextLambda(rightEqs)
>>>>>>> c8e466b8
                  proof.library.thenHave(newSequent) by BasicStepTactic.LeftSubstEq(eqs, nextLambda)

                  newSequent
                }
              }
            }
            if (!rightLambdas.isEmpty) {
              val rightEqLambdas = rightLambdas.map(f => lambda(f._2.toSeq, substituteFormulaVariables(f._3, ((f._1: Seq[VariableFormulaLabel]) zip iffs.map(_._1)).toMap)))

              // substitute and set a new premise for next step
              premiseWithSubst = rightEqLambdas.foldLeft(premiseWithSubst) {
                case (prevSequent, nextLambda: LambdaTermFormula) => {
<<<<<<< HEAD
                  val newSequent = prevSequent ->? nextLambda(leftEqs) +> nextLambda(rightEqs)
=======
                  val newSequent = prevSequent ->> nextLambda(leftEqs) +>> nextLambda(rightEqs)
>>>>>>> c8e466b8
                  proof.library.thenHave(newSequent) by BasicStepTactic.RightSubstEq(eqs, nextLambda)

                  newSequent
                }
              }
            }

            if (!leftLambdas.isEmpty) {
              val leftIffLambdas = leftLambdas.map(f => lambda(f._1.toSeq, substituteVariables(f._3, ((f._2: Seq[VariableLabel]) zip eqs.map(_._2)).toMap)))

              // substitute and set a new premise for next step
              premiseWithSubst = leftIffLambdas.foldLeft(premiseWithSubst) {
                case (prevSequent, nextLambda) => {
<<<<<<< HEAD
                  val newSequent = prevSequent -<? nextLambda(leftIffs) +< nextLambda(rightIffs)
=======
                  val newSequent = prevSequent -<< nextLambda(leftIffs) +<< nextLambda(rightIffs)
>>>>>>> c8e466b8
                  proof.library.thenHave(newSequent) by BasicStepTactic.LeftSubstIff(iffs, nextLambda)

                  newSequent
                }
              }
            }
            if (!rightLambdas.isEmpty) {
              val rightIffLambdas = rightLambdas.map(f => lambda(f._1.toSeq, substituteVariables(f._3, ((f._2: Seq[VariableLabel]) zip eqs.map(_._2)).toMap)))

              // substitute and set a new premise for next step
              premiseWithSubst = rightIffLambdas.foldLeft(premiseWithSubst) {
                case (prevSequent, nextLambda) => {
<<<<<<< HEAD
                  val newSequent = prevSequent ->? nextLambda(leftIffs) +> nextLambda(rightIffs)
=======
                  val newSequent = prevSequent ->> nextLambda(leftIffs) +>> nextLambda(rightIffs)
>>>>>>> c8e466b8
                  proof.library.thenHave(newSequent) by BasicStepTactic.RightSubstIff(iffs, nextLambda)

                  newSequent
                }
              }
            }

            substitutions.foreach {
              case f: Formula =>
              case f: proof.Fact @unchecked =>
                (proof.library.andThen(SimpleDeducedSteps.Discharge(f)))
              case j: RunningTheory#Justification =>
                proof.library.andThen(SimpleDeducedSteps.Discharge(j.asInstanceOf[lib.theory.Justification]))
            }

            proof.library.thenHave(bot) by SimpleDeducedSteps.Restate

          })

          BasicStepTactic.unwrapTactic(sp.judgement.asInstanceOf[proof.ProofTacticJudgement])("Subproof for Substitution failed.")
        } catch case e: UnapplicableProofTactic => proof.InvalidProofTactic(s"Could not rewrite given conlusion sequent into substituted premise. You may have a typo.\n\t${e.errorMessage}")

      }

    }

    // def apply2(using lib: lisa.prooflib.Library, proof: lib.Proof)(substitutions: (proof.Fact | Formula | RunningTheory#Justification)*)(premise: proof.Fact)(
    //     bot: Sequent
    // ): proof.ProofTacticJudgement = apply2(using lib, proof)(false, substitutions: _*)(premise)(bot)

  }

  object Simplify extends ProofTactic {

    def once(using lib: lisa.prooflib.Library, proof: lib.Proof)(rightLeft: Boolean = false, substitutions: (proof.Fact | Formula | RunningTheory#Justification)*)(
        premise: proof.Fact
    ): proof.ProofTacticJudgement = {
      // takes a bot
      val premiseSequent = proof.getSequent(premise)

      val eqspre: List[(Term, Term)] = substitutions.flatMap {
        case f: Formula =>
          f match {
            case PredicateFormula(`equality`, Seq(l, r)) => List((l, r))
            case _ => List()
          }
        case f: proof.Fact @unchecked =>
          proof.sequentOfFact(f).right.collect { case PredicateFormula(`equality`, Seq(l, r)) =>
            (l, r)
          }
        case j: RunningTheory#Justification =>
          proof.sequentOfFact(j.asInstanceOf[lib.theory.Justification]).right.collect { case PredicateFormula(`equality`, Seq(l, r)) =>
            (l, r)
          }
      }.toList

      val iffspre: List[(Formula, Formula)] = substitutions.flatMap {
        case f: Formula =>
          f match {
            case ConnectorFormula(Iff, Seq(l, r)) => List((l, r))
            case _ => List()
          }
        case f: proof.Fact @unchecked =>
          proof.sequentOfFact(f).right.collect { case ConnectorFormula(Iff, Seq(l, r)) =>
            (l, r)
          }
        case j: RunningTheory#Justification =>
          proof.sequentOfFact(j.asInstanceOf[lib.theory.Justification]).right.collect { case ConnectorFormula(Iff, Seq(l, r)) =>
            (l, r)
          }
      }.toList

      val eqs = if (rightLeft) eqspre.map(e => (e._2, e._1)) else eqspre
      val iffs = if (rightLeft) iffspre.map(i => (i._2, i._1)) else iffspre

      val filteredPrem = premiseSequent.left filter {
        case PredicateFormula(`equality`, Seq(l, r)) if eqs.contains((l, r)) => false
        case ConnectorFormula(Iff, Seq(l, r)) if iffs.contains((l, r)) => false
        case _ => true
      }

      lazy val rightLambdas = premiseSequent.right.map(UnificationUtils.getContextOneStepFormula(_, iffs, eqs))
      lazy val leftLambdas = filteredPrem.map(UnificationUtils.getContextOneStepFormula(_, iffs, eqs))

      // actually construct proof
      val eqsForm = eqs.map { case (l, r) => PredicateFormula(`equality`, Seq(l, r)) }.toSet
      val iffsForm = iffs.map { case (l, r) => ConnectorFormula(Iff, Seq(l, r)) }.toSet

      val leftEqs = eqs.map(_._1).toSeq
      val rightEqs = eqs.map(_._2).toSeq
      val leftIffs = iffs.map(_._1).toSeq
      val rightIffs = iffs.map(_._2).toSeq

      val sp = new BasicStepTactic.SUBPROOF(using proof)(None)({
        var premiseWithSubst = premiseSequent ++<< (eqsForm |- ()) ++<< (iffsForm |- ())
        proof.library.have(premiseWithSubst) by BasicStepTactic.Weakening(premise)

        if (!leftLambdas.isEmpty) {
          val leftEqLambdas = leftLambdas.map(f => lambda(f._2.toSeq, substituteFormulaVariables(f._3, ((f._1: Seq[VariableFormulaLabel]) zip iffs.map(_._1)).toMap)))

          // substitute and set a new premise for next step
          premiseWithSubst = leftEqLambdas.foldLeft(premiseWithSubst) {
            case (prevSequent, nextLambda) => {
              val newSequent = prevSequent -<< nextLambda(leftEqs) +<< nextLambda(rightEqs)
              proof.library.thenHave(newSequent) by BasicStepTactic.LeftSubstEq(eqs, nextLambda)

              newSequent
            }
          }
        }
        if (!rightLambdas.isEmpty) {
          val rightEqLambdas = rightLambdas.map(f => lambda(f._2.toSeq, substituteFormulaVariables(f._3, ((f._1: Seq[VariableFormulaLabel]) zip iffs.map(_._1)).toMap)))

          // substitute and set a new premise for next step
          premiseWithSubst = rightEqLambdas.foldLeft(premiseWithSubst) {
            case (prevSequent, nextLambda: LambdaTermFormula) => {
              val newSequent = prevSequent ->> nextLambda(leftEqs) +>> nextLambda(rightEqs)
              proof.library.thenHave(newSequent) by BasicStepTactic.RightSubstEq(eqs, nextLambda)

              newSequent
            }
          }
        }

        if (!leftLambdas.isEmpty) {
          val leftIffLambdas = leftLambdas.map(f => lambda(f._1.toSeq, substituteVariables(f._3, ((f._2: Seq[VariableLabel]) zip eqs.map(_._2)).toMap)))

          // substitute and set a new premise for next step
          premiseWithSubst = leftIffLambdas.foldLeft(premiseWithSubst) {
            case (prevSequent, nextLambda) => {
              val newSequent = prevSequent -<< nextLambda(leftIffs) +<< nextLambda(rightIffs)
              proof.library.thenHave(newSequent) by BasicStepTactic.LeftSubstIff(iffs, nextLambda)

              newSequent
            }
          }
        }
        if (!rightLambdas.isEmpty) {
          val rightIffLambdas = rightLambdas.map(f => lambda(f._1.toSeq, substituteVariables(f._3, ((f._2: Seq[VariableLabel]) zip eqs.map(_._2)).toMap)))

          // substitute and set a new premise for next step
          premiseWithSubst = rightIffLambdas.foldLeft(premiseWithSubst) {
            case (prevSequent, nextLambda) => {
              val newSequent = prevSequent ->> nextLambda(leftIffs) +>> nextLambda(rightIffs)
              proof.library.thenHave(newSequent) by BasicStepTactic.RightSubstIff(iffs, nextLambda)

              newSequent
            }
          }
        }

        substitutions.foreach {
          case f: Formula => ()
          case f: proof.Fact @unchecked => (proof.library.andThen(SimpleDeducedSteps.Discharge(f)))
          case j: RunningTheory#Justification => proof.library.andThen(SimpleDeducedSteps.Discharge(j.asInstanceOf[lib.theory.Justification]))
        }

      })

      if (isSameSequent(premiseSequent, sp.scproof.conclusion)) proof.InvalidProofTactic("Could not perform a substitution.")
      else BasicStepTactic.unwrapTactic(sp.judgement.asInstanceOf[proof.ProofTacticJudgement])("Subproof for Substitution failed.")

    }

    // def once(using lib: lisa.prooflib.Library, proof: lib.Proof)(substitutions: (proof.Fact | Formula | RunningTheory#Justification)*)(premise: proof.Fact): proof.ProofTacticJudgement =
    //   once(using lib, proof)(false, substitutions: _*)(premise)

    // def exhaustive(using lib: lisa.prooflib.Library, proof: lib.Proof)(substitutions: (proof.Fact | Formula | RunningTheory#Justification)*)(premise: proof.Fact): proof.ProofTacticJudgement = star(once(using lib, proof)(substitutions))(premise)

    def exhaustive(using lib: lisa.prooflib.Library, proof: lib.Proof, line: sourcecode.Line, file: sourcecode.File)(
        substitutions: (proof.Fact | Formula | RunningTheory#Justification)*
    )(premise: proof.Fact): proof.ProofTacticJudgement = {
      @tailrec
      def f(using lib: lisa.prooflib.Library, proof: lib.Proof)(substitutions: (proof.Fact | Formula | RunningTheory#Justification)*)(premise: proof.Fact): Unit = {
        once(using lib, proof)(false, substitutions: _*)(premise) match {
          case v: proof.ValidProofTactic => {
            val ps = v.validate(line, file)
            f(using lib, proof)(substitutions: _*)(ps)
          }
          case _ => ()
        }
      }
      try
        BasicStepTactic.TacticSubproof {
          f(substitutions: _*)(premise)
        }
      catch case _ => proof.InvalidProofTactic("Could not perform a substitution.")
    }

    def apply(using lib: lisa.prooflib.Library, proof: lib.Proof)(substitutions: (proof.Fact | Formula | RunningTheory#Justification)*)(premise: proof.Fact): proof.ProofTacticJudgement =
      exhaustive(using lib, proof)(substitutions: _*)(premise)
  }

}<|MERGE_RESOLUTION|>--- conflicted
+++ resolved
@@ -439,11 +439,7 @@
               // substitute and set a new premise for next step
               premiseWithSubst = leftEqLambdas.foldLeft(premiseWithSubst) {
                 case (prevSequent, nextLambda) => {
-<<<<<<< HEAD
                   val newSequent = prevSequent -<? nextLambda(leftEqs) +< nextLambda(rightEqs)
-=======
-                  val newSequent = prevSequent -<< nextLambda(leftEqs) +<< nextLambda(rightEqs)
->>>>>>> c8e466b8
                   proof.library.thenHave(newSequent) by BasicStepTactic.LeftSubstEq(eqs, nextLambda)
 
                   newSequent
@@ -456,11 +452,7 @@
               // substitute and set a new premise for next step
               premiseWithSubst = rightEqLambdas.foldLeft(premiseWithSubst) {
                 case (prevSequent, nextLambda: LambdaTermFormula) => {
-<<<<<<< HEAD
                   val newSequent = prevSequent ->? nextLambda(leftEqs) +> nextLambda(rightEqs)
-=======
-                  val newSequent = prevSequent ->> nextLambda(leftEqs) +>> nextLambda(rightEqs)
->>>>>>> c8e466b8
                   proof.library.thenHave(newSequent) by BasicStepTactic.RightSubstEq(eqs, nextLambda)
 
                   newSequent
@@ -474,11 +466,7 @@
               // substitute and set a new premise for next step
               premiseWithSubst = leftIffLambdas.foldLeft(premiseWithSubst) {
                 case (prevSequent, nextLambda) => {
-<<<<<<< HEAD
                   val newSequent = prevSequent -<? nextLambda(leftIffs) +< nextLambda(rightIffs)
-=======
-                  val newSequent = prevSequent -<< nextLambda(leftIffs) +<< nextLambda(rightIffs)
->>>>>>> c8e466b8
                   proof.library.thenHave(newSequent) by BasicStepTactic.LeftSubstIff(iffs, nextLambda)
 
                   newSequent
@@ -491,11 +479,7 @@
               // substitute and set a new premise for next step
               premiseWithSubst = rightIffLambdas.foldLeft(premiseWithSubst) {
                 case (prevSequent, nextLambda) => {
-<<<<<<< HEAD
                   val newSequent = prevSequent ->? nextLambda(leftIffs) +> nextLambda(rightIffs)
-=======
-                  val newSequent = prevSequent ->> nextLambda(leftIffs) +>> nextLambda(rightIffs)
->>>>>>> c8e466b8
                   proof.library.thenHave(newSequent) by BasicStepTactic.RightSubstIff(iffs, nextLambda)
 
                   newSequent
