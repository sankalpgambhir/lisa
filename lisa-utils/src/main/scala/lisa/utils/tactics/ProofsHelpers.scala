--- conflicted
+++ resolved
@@ -11,11 +11,7 @@
     given Library = library
     export BasicStepTactic.*
     export SimpleDeducedSteps.*
-<<<<<<< HEAD
     private def proof: Proof = proofStack.head
-=======
-    def proof: Proof = proofStack.head
->>>>>>> 8220733a
 
 
     case class HaveSequent private[ProofsHelpers](bot:Sequent) {
@@ -72,7 +68,7 @@
     /**
      * Import the given justification (Axiom, Theorem or Definition) into the current proof.
      */
-    def withImport(just:theory.Justification):library.Proof#JustifiedImport = {
+    def withImport(just:theory.Justification):library.Proof#ImportedFact = {
         proofStack.head.newJustifiedImport(just)
 
     }
@@ -98,11 +94,11 @@
     /**
      * Store the given import and use it to discharge the proof of one of its assumption at the very end.
      */
-    def endDischarge(ji: Library#Proof#JustifiedImport):Unit = {
+    def endDischarge(ji: Library#Proof#ImportedFact):Unit = {
         val p: Proof = proof
         if (p.validInThisProof(ji)){
             val p = proof
-            p.addDischarge(ji.asInstanceOf[p.JustifiedImport])
+            p.addDischarge(ji.asInstanceOf[p.ImportedFact])
         }
     }
 
